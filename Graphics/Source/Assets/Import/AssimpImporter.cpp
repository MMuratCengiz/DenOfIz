--- conflicted
+++ resolved
@@ -93,30 +93,7 @@
     ImportContext context;
     context.SourceFilePath  = desc.SourceFilePath;
     context.AssetNamePrefix = desc.AssetNamePrefix;
-<<<<<<< HEAD
-    if ( const std::string targetDirectory = desc.TargetDirectory.Get( ); targetDirectory.ends_with( "/" ) )
-    {
-        context.TargetDirectory = desc.TargetDirectory;
-    }
-    else
-    {
-        context.TargetDirectory = ( targetDirectory + "/" ).c_str( );
-    }
-
-    try
-    {
-        context.Options = AssimpImportOptions::FromBase( desc.Options );
-    }
-    catch ( const std::bad_cast & )
-    {
-        context.Result.ResultCode   = ImporterResultCode::InvalidParameters;
-        context.Result.ErrorMessage = "Invalid options type provided for AssimpImporter.";
-        LOG( ERROR ) << context.Result.ErrorMessage.Get( );
-        return context.Result;
-    }
-=======
     context.Options         = AssimpImportOptions::CreateFromBase( desc.Options );
->>>>>>> e499aa90
 
     if ( !FileIO::FileExists( context.SourceFilePath ) )
     {
@@ -315,14 +292,7 @@
     collectMeshes( context.Scene->mRootNode );
     if ( !uniqueMeshes.empty( ) )
     {
-<<<<<<< HEAD
-        LOG( ERROR ) << "Failed during Mesh asset writing process " << meshTargetPath.Get( ) << ": " << e.what( );
-        context.ErrorMessage = InteropString( "Failed writing mesh asset: " ).Append( e.what( ) );
-        return ImporterResultCode::WriteFailed;
-    }
-=======
         const aiMesh *firstMesh = uniqueMeshes[ 0 ];
->>>>>>> e499aa90
 
         LOG( INFO ) << "First mesh properties: HasPositions=" << firstMesh->HasPositions( ) << " HasNormals=" << firstMesh->HasNormals( )
                     << " HasTangents=" << firstMesh->HasTangentsAndBitangents( ) << " HasUVs=" << ( firstMesh->GetNumUVChannels( ) > 0 ) << " HasBones=" << firstMesh->HasBones( );
@@ -409,23 +379,34 @@
                 }
             }
 
-            meshWriter.FinalizeAsset( );
-            RegisterCreatedAsset( context, meshUri, AssetType::Mesh );
-
-            LOG( INFO ) << "Successfully wrote mesh asset: " << meshUri.ToString( ).Get( );
-        }
-        catch ( const std::exception &e )
-        {
-            LOG( ERROR ) << "Failed during mesh asset writing: " << e.what( );
-            context.ErrorMessage = "Failed writing mesh asset: ";
-            context.ErrorMessage.Append( e.what( ) );
-
-            // Clean up failed file
-            FileIO::Remove( meshTargetPath );
-            return ImporterResultCode::WriteFailed;
-        }
-    }
-    else
+        meshWriter.FinalizeAsset( );
+        RegisterCreatedAsset( context, meshUri, AssetType::Mesh );
+        LOG( INFO ) << "Successfully wrote Mesh asset: " << meshUri.ToString( ).Get( );
+    }
+    catch ( const std::exception &e )
+    {
+        LOG( ERROR ) << "Failed during Mesh asset writing process " << meshTargetPath.Get( ) << ": " << e.what( );
+        context.ErrorMessage = "Failed writing mesh asset: ";
+        context.ErrorMessage.Append( e.what( ) );
+        return ImporterResultCode::WriteFailed;
+    }
+
+    context.CurrentMeshAssetMetadata = nullptr;
+    if ( context.Options.ImportSkeletons && !skeletonAsset.Joints.NumElements( ) == 0 )
+    {
+        LOG( INFO ) << "Processing skeleton...";
+        if ( const ImporterResultCode skelResult = ProcessSkeleton( skeletonAsset ); skelResult != ImporterResultCode::Success )
+        {
+            return skelResult;
+        }
+        if ( const ImporterResultCode writeSkelResult = WriteSkeletonAsset( context, skeletonAsset ); writeSkelResult != ImporterResultCode::Success )
+        {
+            LOG( ERROR ) << "Failed to write Skeleton asset.";
+            return writeSkelResult;
+        }
+    }
+
+    if ( context.Options.ImportAnimations && context.Scene->HasAnimations( ) )
     {
         LOG( WARNING ) << "No processable meshes found in the scene";
     }
