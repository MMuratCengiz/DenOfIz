--- conflicted
+++ resolved
@@ -290,11 +290,7 @@
         return true;
     }
 
-<<<<<<< HEAD
-    constexpr double             pixelRange = Font::MsdfPixelRange;
-=======
     constexpr double             pixelRange = Font::MsdfPixelRange; // e.g., 4.0 pixels
->>>>>>> 1ec7f952
     const msdfgen::Shape::Bounds bounds     = shape.getBounds( );
     const double scale = fontSize;
 
