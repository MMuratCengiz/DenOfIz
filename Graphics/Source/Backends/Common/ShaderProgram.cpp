--- conflicted
+++ resolved
@@ -66,27 +66,6 @@
             continue;
         }
 
-<<<<<<< HEAD
-=======
-        if ( !shader.RayTracing.HitGroupExport.IsEmpty( ) )
-        {
-            if ( shader.Stage != ShaderStage::ClosestHit && shader.Stage != ShaderStage::AnyHit && shader.Stage != ShaderStage::Miss )
-            {
-                LOG( ERROR ) << "Hit group export is only valid for closest hit, any hit and miss shaders";
-                continue;
-            }
-        }
-
-        if ( shader.RayTracing.LocalBindings.NumElements( ) > 0 )
-        {
-            if ( shader.Stage != ShaderStage::ClosestHit && shader.Stage != ShaderStage::AnyHit && shader.Stage != ShaderStage::Miss )
-            {
-                LOG( ERROR ) << "Local bindings are only valid for closest hit, any hit and miss shaders";
-                continue;
-            }
-        }
-
->>>>>>> 0a5cacc7
         CompileDesc compileDesc = { };
         compileDesc.Path        = shader.Path;
         compileDesc.Defines     = shader.Defines;
@@ -860,24 +839,7 @@
     return false;
 }
 
-<<<<<<< HEAD
 bool ShaderProgram::ShouldProcessBinding( const ReflectionState &state, D3D12_SHADER_INPUT_BIND_DESC &shaderInputBindDesc ) const
-=======
-bool ShaderProgram::IsBindingLocal( D3D12_SHADER_INPUT_BIND_DESC &shaderInputBindDesc ) const
-{
-    for ( int i = 0; i < m_desc.Shaders.NumElements( ); ++i )
-    {
-        auto &shader = m_desc.Shaders.GetElement( i );
-        if ( IsBindingLocalTo( shader, shaderInputBindDesc ) )
-        {
-            return true;
-        }
-    }
-    return false;
-}
-
-bool ShaderProgram::ShouldProcessBinding( ReflectionState &state, D3D12_SHADER_INPUT_BIND_DESC &shaderInputBindDesc ) const
->>>>>>> 0a5cacc7
 {
     // Check 1: If the binding is in our local signature, we should process it
     if ( IsBindingLocalTo( *state.ShaderDesc, shaderInputBindDesc ) )
