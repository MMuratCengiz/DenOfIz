--- conflicted
+++ resolved
@@ -146,17 +146,11 @@
         void ProcessBoundResource( ReflectionState &state, D3D12_SHADER_INPUT_BIND_DESC &shaderInputBindDesc, int resourceIndex ) const;
         // Returns true if the bound resource is found(and an update is performed), false otherwise
         // Adds additional stages if existing stages are found
-<<<<<<< HEAD
-        bool IsBindingLocalTo( const ShaderDesc &shaderDesc, const D3D12_SHADER_INPUT_BIND_DESC &shaderInputBindDesc ) const;
-        bool ShouldProcessBinding( const ReflectionState & state, D3D12_SHADER_INPUT_BIND_DESC &shaderInputBindDesc ) const;
-        bool UpdateBoundResourceStage( const ReflectionState &state, const D3D12_SHADER_INPUT_BIND_DESC &shaderInputBindDesc ) const;
-=======
         bool                IsBindingLocalTo( const ShaderDesc &shaderDesc, D3D12_SHADER_INPUT_BIND_DESC &shaderInputBindDesc ) const;
         bool                IsBindingLocal( D3D12_SHADER_INPUT_BIND_DESC &shaderInputBindDesc ) const;
         bool                ShouldProcessBinding( ReflectionState &state, D3D12_SHADER_INPUT_BIND_DESC &shaderInputBindDesc ) const;
         bool                UpdateBoundResourceStage( ReflectionState &state, D3D12_SHADER_INPUT_BIND_DESC &shaderInputBindDesc ) const;
         ResourceBindingType ReflectTypeToBufferBindingType( const D3D_SHADER_INPUT_TYPE type ) const;
->>>>>>> 0a5cacc7
 #ifdef BUILD_METAL
         IRRootSignature *CreateRootSignature( std::vector<RegisterSpaceRange> &registerSpaceRanges, std::vector<MetalDescriptorOffsets> &metalDescriptorOffsets ) const;
         void             IterateBoundResources( CompiledShader *shader, ReflectionState &state, ReflectionCallback &callback ) const;
